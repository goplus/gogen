/*
 Copyright 2021 The GoPlus Authors (goplus.org)
 Licensed under the Apache License, Version 2.0 (the "License");
 you may not use this file except in compliance with the License.
 You may obtain a copy of the License at
     http://www.apache.org/licenses/LICENSE-2.0
 Unless required by applicable law or agreed to in writing, software
 distributed under the License is distributed on an "AS IS" BASIS,
 WITHOUT WARRANTIES OR CONDITIONS OF ANY KIND, either express or implied.
 See the License for the specific language governing permissions and
 limitations under the License.
*/

package gox

import (
	"go/ast"
	"go/constant"
	"go/token"
	"go/types"
	"math/big"
	"testing"

	"github.com/goplus/gox/internal"
	"github.com/goplus/gox/packages"
)

var (
	gblConf = getConf()
)

func getConf() *Config {
	fset := token.NewFileSet()
	conf := &packages.Config{
		ModPath: "github.com/goplus/gox",
		Loaded:  make(map[string]*types.Package),
		Fset:    fset,
	}
	imp, _, err := packages.NewImporter(
		conf, ".", "github.com/goplus/gox/internal/builtin", "github.com/goplus/gox/internal/foo")
	if err != nil {
		panic(err)
	}
	return &Config{Fset: fset, Importer: imp}
}

func TestContractName(t *testing.T) {
	testcases := []struct {
		Contract
		name string
	}{
		{any, "any"},
		{capable, "capable"},
		{lenable, "lenable"},
		{makable, "makable"},
		{cbool, "bool"},
		{ninteger, "ninteger"},
		{orderable, "orderable"},
		{integer, "integer"},
		{number, "number"},
		{addable, "addable"},
		{comparable, "comparable"},
	}
	for _, c := range testcases {
		if c.String() != c.name {
			t.Fatal("Unexpected contract name:", c.name)
		}
	}
}

func TestContract(t *testing.T) {
	pkg := NewPackage("", "foo", gblConf)
	at := types.NewPackage("foo", "foo")
	foo := pkg.Import("github.com/goplus/gox/internal/foo")
	tfoo := foo.Ref("Foo").Type()
	tarr := types.NewArray(tyInt, 10)
	testcases := []struct {
		Contract
		typ    types.Type
		result bool
	}{
		{integer, tyInt, true},
		{capable, types.Typ[types.String], false},
		{capable, types.NewNamed(types.NewTypeName(0, at, "bar", nil), tarr, nil), true},
		{capable, types.NewNamed(types.NewTypeName(0, at, "bar", nil), types.NewPointer(tarr), nil), true},
		{capable, types.NewNamed(types.NewTypeName(0, at, "bar", nil), types.Typ[types.String], nil), false},
		{lenable, types.Typ[types.String], true},
		{lenable, types.NewMap(tyInt, tyInt), true},
		{lenable, types.NewNamed(types.NewTypeName(0, at, "bar", nil), types.Typ[types.String], nil), true},
		{makable, types.NewMap(tyInt, tyInt), true},
		{makable, types.NewChan(0, tyInt), true},
		{makable, types.NewNamed(types.NewTypeName(0, at, "bar", nil), tyInt, nil), false},
		{comparable, types.NewNamed(types.NewTypeName(0, at, "bar", nil), tyInt, nil), true},
		{comparable, types.NewSlice(tyInt), false},
		{comparable, types.NewMap(tyInt, tyInt), false},
		{comparable, types.NewChan(0, tyInt), true},
		{comparable, types.NewSignature(nil, nil, nil, false), false},
		{comparable, NewTemplateSignature(nil, nil, nil, nil, false), false},
		{addable, types.NewNamed(types.NewTypeName(0, at, "bar", nil), types.Typ[types.Bool], nil), false},
		{addable, tfoo, true},
	}
	for _, c := range testcases {
		if c.Match(pkg, c.typ) != c.result {
			t.Fatalf("%s.Match %v expect %v\n", c.String(), c.typ, c.result)
		}
	}
}

func TestComparableTo(t *testing.T) {
	tyStr := types.NewNamed(types.NewTypeName(token.NoPos, nil, "str", nil), types.Typ[types.String], nil)
	cases := []struct {
		v, t types.Type
		ret  bool
	}{
		{types.Typ[types.UntypedNil], types.Typ[types.Int], false},
		{types.Typ[types.UntypedComplex], types.Typ[types.Int], false},
		{types.Typ[types.UntypedFloat], types.Typ[types.Bool], false},
		{types.Typ[types.UntypedFloat], types.Typ[types.Complex128], true},
		{types.Typ[types.String], types.Typ[types.Bool], false},
		{types.Typ[types.String], types.Typ[types.String], true},
		{types.Typ[types.String], tyStr, true},
		{types.Typ[types.UntypedBool], types.Typ[types.Bool], true},
		{types.Typ[types.Bool], types.Typ[types.UntypedBool], true},
		{types.Typ[types.UntypedRune], types.Typ[types.UntypedString], false},
		{types.Typ[types.Rune], types.Typ[types.UntypedString], false},
		{types.Typ[types.UntypedInt], types.Typ[types.Int64], true},
		{types.Typ[types.Int64], types.Typ[types.UntypedInt], true},
	}
	pkg := NewPackage("", "foo", gblConf)
	for _, a := range cases {
		av := &Element{Type: a.v}
		at := &Element{Type: a.t}
		if ret := ComparableTo(pkg, av, at); ret != a.ret {
			t.Fatalf("Failed: ComparableTo %v => %v returns %v\n", a.v, a.t, ret)
		}
	}
}

func TestComparableTo2(t *testing.T) {
	pkg := NewPackage("foo", "foo", gblConf)
	methods := []*types.Func{
		types.NewFunc(token.NoPos, pkg.Types, "Bar", types.NewSignature(nil, nil, nil, false)),
	}
	methods2 := []*types.Func{
		types.NewFunc(token.NoPos, pkg.Types, "F", types.NewSignature(nil, nil, nil, false)),
	}
	tyInterf := types.NewInterfaceType(methods, nil).Complete()
	tyInterfF := types.NewInterfaceType(methods2, nil).Complete()
	bar1 := pkg.NewType("bar").InitType(pkg, tyInterf)
	bar2 := pkg.NewType("bar2").InitType(pkg, tyInterf)
	f1 := pkg.NewType("f1").InitType(pkg, tyInterfF)
	tySlice := types.NewSlice(types.Typ[types.Int])
	cases := []struct {
		v, t types.Type
		ret  bool
	}{
		{bar1, bar2, true},
		{bar1, types.Typ[types.Int], false},
		{types.Typ[types.Int], bar2, false},
		{bar1, tySlice, false},
		{tySlice, bar2, false},
		{f1, bar2, false},
		{types.Typ[types.UntypedNil], bar2, true},
		{bar1, types.Typ[types.UntypedNil], true},
		{tySlice, types.Typ[types.UntypedInt], false},
		{types.Typ[types.UntypedInt], tySlice, false},
		{TyEmptyInterface, types.Typ[types.UntypedInt], true},
		{types.Typ[types.UntypedInt], TyEmptyInterface, true},
	}
	for _, a := range cases {
		av := &Element{Type: a.v}
		at := &Element{Type: a.t}
		if ret := ComparableTo(pkg, av, at); ret != a.ret {
			t.Fatalf("Failed: ComparableTo %v => %v returns %v\n", a.v, a.t, ret)
		}
	}
	av := &Element{Type: types.Typ[types.UntypedFloat], CVal: constant.MakeFromLiteral("1e1", token.FLOAT, 0)}
	at := &Element{Type: types.Typ[types.Int]}
	if !ComparableTo(pkg, av, at) {
		t.Fatalf("Failed: ComparableTo %v => %v returns %v\n", av, at, false)
	}
}

func TestAssignableTo(t *testing.T) {
	cases := []struct {
		v, t types.Type
		ret  bool
	}{
		{types.Typ[types.UntypedInt], types.Typ[types.Int], true},
		{types.Typ[types.Int], types.Typ[types.UntypedInt], false},
		{types.Typ[types.UntypedFloat], types.Typ[types.UntypedComplex], true},
		{types.Typ[types.UntypedComplex], types.Typ[types.UntypedFloat], false},
		{types.Typ[types.UntypedInt], types.Typ[types.UntypedFloat], true},
		{types.Typ[types.UntypedFloat], types.Typ[types.UntypedInt], false},
		{types.Typ[types.UntypedFloat], types.Typ[types.UntypedBool], false},
		{types.Typ[types.UntypedInt], types.Typ[types.UntypedRune], false},
		{types.Typ[types.UntypedFloat], types.Typ[types.Int], false},
		{types.Typ[types.UntypedFloat], types.Typ[types.UntypedRune], false},
		{types.Typ[types.UntypedRune], types.Typ[types.UntypedInt], true},
		{types.Typ[types.UntypedRune], types.Typ[types.UntypedFloat], true},
	}
	pkg := NewPackage("", "foo", gblConf)
	for _, a := range cases {
		if ret := AssignableTo(pkg, a.v, a.t); ret != a.ret {
			t.Fatalf("Failed: AssignableTo %v => %v returns %v\n", a.v, a.t, ret)
		}
	}
	if Default(pkg, types.Typ[types.UntypedInt]) != types.Typ[types.Int] {
		t.Fatal("gox.Default failed")
	}
}

func TestToIndex(t *testing.T) {
	if toIndex('b') != 11 {
		t.Fatal("toIndex('b') != 11")
	}
	defer func() {
		if recover() != "invalid character out of [0-9,a-z]" {
			t.Fatal("toIndex('!') not panic?")
		}
	}()
	toIndex('!')
}

func TestCheckOverloadMethod(t *testing.T) {
	sig := types.NewSignature(nil, nil, nil, false)
	if _, ok := CheckOverloadMethod(sig); ok {
		t.Fatal("TestCheckOverloadMethod failed:")
	}
}

func TestIsFunc(t *testing.T) {
	if IsFunc(nil) {
		t.Fatal("nil is func?")
	}
	if !IsFunc(types.NewSignature(nil, nil, nil, false)) {
		t.Fatal("func() is not func?")
	}
	if HasAutoProperty(nil) {
		t.Fatal("nil has autoprop?")
	}
	if !HasAutoProperty(types.NewSignature(nil, nil, nil, false)) {
		t.Fatal("func() has not autoprop?")
	}
}

func TestCheckUdt(t *testing.T) {
	o := types.NewNamed(types.NewTypeName(token.NoPos, nil, "foo", nil), types.Typ[types.Int], nil)
	var frs forRangeStmt
	if _, ok := frs.checkUdt(o); ok {
		t.Fatal("findMethod failed: bar exists?")
	}
}

func TestNodeInterp(t *testing.T) {
	interp := nodeInterp{}
	if pos := interp.Position(1); pos.Line != 0 {
		t.Fatal("TestNodeInterp interp.Position failed:", pos)
	}
	if interp.Caller(nil) != "the function call" {
		t.Fatal("TestNodeInterp interp.Caller failed")
	}
	if src, pos := interp.LoadExpr(nil); src != "" || pos.Line != 0 {
		t.Fatal("TestNodeInterp interp.LoadExpr failed:", src, pos)
	}
	var cb CodeBuilder
	if cb.getCaller(nil) != "" {
		t.Fatal("TestNodeInterp cb.getCaller failed")
	}
}

func TestInternalStack(t *testing.T) {
	var cb CodeBuilder
	cb.InternalStack().Push(nil)
	if cb.Get(-1) != nil {
		t.Fatal("InternalStack/Get failed")
	}
}

func TestCheckInterface(t *testing.T) {
	var pkg = new(Package)
	var cb = &pkg.cb
	if typ, ok := cb.checkInterface(types.Typ[types.Int]); typ != nil || ok {
		t.Fatal("TestCheckInterface failed:", typ, ok)
	}

	cb.loadNamed = func(at *Package, t *types.Named) {
		t.SetUnderlying(TyEmptyInterface)
	}
	named := types.NewNamed(types.NewTypeName(0, nil, "foo", nil), nil, nil)
	if typ, ok := cb.checkInterface(named); typ == nil || !ok {
		t.Fatal("TestCheckInterface failed:", typ, ok)
	}
}

func TestEnsureLoaded(t *testing.T) {
	var pkg = new(Package)
	var cb = &pkg.cb
	cb.loadNamed = func(at *Package, t *types.Named) {
		panic("loadNamed")
	}
	defer func() {
		if e := recover(); e != "loadNamed" {
			t.Fatal("TestEnsureLoaded failed")
		}
	}()
	named := types.NewNamed(types.NewTypeName(0, nil, "foo", nil), nil, nil)
	cb.ensureLoaded(named)
}

func TestGetUnderlying(t *testing.T) {
	var pkg = new(Package)
	var cb = &pkg.cb
	cb.loadNamed = func(at *Package, t *types.Named) {
		panic("loadNamed")
	}
	defaultLoadNamed(nil, nil)
	defer func() {
		if e := recover(); e != "loadNamed" {
			t.Fatal("TestGetUnderlying failed")
		}
	}()
	named := types.NewNamed(types.NewTypeName(0, nil, "foo", nil), nil, nil)
	cb.getUnderlying(named)
}

func TestGetUnderlying2(t *testing.T) {
	var pkg = new(Package)
	var cb = &pkg.cb
	cb.pkg = pkg
	cb.loadNamed = func(at *Package, t *types.Named) {
		panic("loadNamed")
	}
	defaultLoadNamed(nil, nil)
	defer func() {
		if e := recover(); e != "loadNamed" {
			t.Fatal("TestGetUnderlying2 failed")
		}
	}()
	named := types.NewNamed(types.NewTypeName(0, nil, "foo", nil), nil, nil)
	getUnderlying(pkg, named)
}

func TestWriteFile(t *testing.T) {
	if WriteFile("/", nil, false) == nil {
		t.Fatal("WriteFile: no error?")
	}
}

func TestScopeHasName(t *testing.T) {
	scope := types.NewScope(types.Universe, 0, 0, "")
	child := types.NewScope(scope, 0, 0, "")
	child.Insert(types.NewVar(0, nil, "foo", types.Typ[types.Int]))
	has := scopeHasName(scope, "foo")
	if !has {
		t.Fatal("scopeHasName failed: foo not found?")
	}
}

func TestToFields(t *testing.T) {
	pkg := new(Package)
	pkg.Types = types.NewPackage("", "foo")
	typ := types.NewNamed(types.NewTypeName(token.NoPos, pkg.Types, "bar", nil), types.Typ[types.Int], nil)
	flds := []*types.Var{
		types.NewField(token.NoPos, pkg.Types, "bar", typ, true),
	}
	struc := types.NewStruct(flds, []string{"`bar`"})
	out := toFields(pkg, struc)
	if !(len(out) == 1 && out[0].Names == nil) {
		t.Fatal("TestToFields failed:", out)
	}
}

func TestToVariadic(t *testing.T) {
	getPos([]token.Pos{1})
	defer func() {
		if e := recover(); e == nil {
			t.Fatal("TestToVariadic: no error?")
		}
	}()
	toVariadic(&ast.Field{Type: &ast.Ident{Name: "int"}})
}

func TestUnderlying(t *testing.T) {
	typs := []types.Type{
		&refType{},
		&unboundType{},
		&unboundMapElemType{},
		&overloadFuncType{},
		&templateRecvMethodType{},
		&instructionType{},
		&TypeType{},
		&unboundFuncParam{},
		&unboundProxyParam{},
		&TemplateParamType{},
		&TemplateSignature{},
	}
	for _, typ := range typs {
		func() {
			defer func() {
				if e := recover(); e == nil {
					t.Fatal("TestUnderlying failed: no error?")
				}
			}()
			typ.Underlying()
		}()
	}
}

func TestStructFieldType(t *testing.T) {
	var pkg = types.NewPackage("", "foo")
	var cb CodeBuilder
	subFlds := []*types.Var{
		types.NewField(token.NoPos, pkg, "val", types.Typ[types.Int], false),
	}
	subStruc := types.NewStruct(subFlds, nil)
	bar := types.NewNamed(types.NewTypeName(token.NoPos, pkg, "Bar", nil), subStruc, nil)
	flds := []*types.Var{
		types.NewField(token.NoPos, pkg, "Bar", bar, true),
	}
	struc := types.NewStruct(flds, nil)
	if typ := cb.structFieldType(struc, "val"); typ != types.Typ[types.Int] {
		t.Fatal("structFieldType failed:", typ)
	}
}

func TestStructFieldType2(t *testing.T) {
	var pkg = types.NewPackage("", "foo")
	var cb CodeBuilder
	subFlds := []*types.Var{
		types.NewField(token.NoPos, pkg, "val", types.Typ[types.Int], false),
	}
	subStruc := types.NewStruct(subFlds, nil)
	bar := types.NewNamed(types.NewTypeName(token.NoPos, pkg, "Bar", nil), subStruc, nil)
	flds := []*types.Var{
		types.NewField(token.NoPos, pkg, "Bar", types.NewPointer(bar), true),
	}
	struc := types.NewStruct(flds, nil)
	if typ := cb.structFieldType(struc, "val"); typ != types.Typ[types.Int] {
		t.Fatal("structFieldType failed:", typ)
	}
}

func TestVarDeclEnd(t *testing.T) {
	var decl VarDecl
	defer func() {
		if e := recover(); e == nil {
			t.Fatal("TestVarDeclEnd failed: no error?")
		}
	}()
	decl.End(nil)
}

func TestCheckParenExpr(t *testing.T) {
	x := checkParenExpr(&ast.CompositeLit{})
	if _, ok := x.(*ast.ParenExpr); !ok {
		t.Fatal("TestCheckParenExpr failed:", x)
	}
}

func TestNoFuncName(t *testing.T) {
	var pkg Package
	defer func() {
		if e := recover(); e == nil || e.(string) != "no func name" {
			t.Fatal("TestNoFuncName failed:", e)
		}
	}()
	pkg.NewFuncWith(0, "", nil, nil)
}

func TestGetIdxValTypes(t *testing.T) {
	pkg := NewPackage("", "foo", gblConf)
	cb := pkg.CB()
	intArr := types.NewArray(types.Typ[types.Int], 10)
	typ := types.NewNamed(types.NewTypeName(token.NoPos, pkg.Types, "intArr", nil), intArr, nil)
	kv, allowTwoValue := cb.getIdxValTypes(typ, false, nil)
	if allowTwoValue || kv[0] != types.Typ[types.Int] || kv[1] != types.Typ[types.Int] {
		t.Fatal("TestGetIdxValTypes failed:", kv, allowTwoValue)
	}
}

func TestGetIdxValTypes2(t *testing.T) {
	pkg := NewPackage("", "foo", gblConf)
	cb := pkg.CB()
	intArr := types.NewArray(types.Typ[types.Int], 10)
	typ := types.NewNamed(types.NewTypeName(token.NoPos, pkg.Types, "intArr", nil), intArr, nil)
	kv, allowTwoValue := cb.getIdxValTypes(types.NewPointer(typ), false, nil)
	if allowTwoValue || kv[0] != types.Typ[types.Int] || kv[1] != types.Typ[types.Int] {
		t.Fatal("TestGetIdxValTypes2 failed:", kv, allowTwoValue)
	}
}

func TestGetStruct(t *testing.T) {
	if getStruct(nil, types.NewPointer(tyInt)) != nil {
		t.Fatal("getStruct failed: not nil?")
	}
}

func TestGetElemType(t *testing.T) {
	cval := constant.MakeFromLiteral("1.1e5", token.FLOAT, 0)
	arg := types.Typ[types.UntypedFloat]
	typ := getElemTypeIf(arg, &internal.Elem{CVal: cval, Type: arg})
	if typ != types.Typ[types.UntypedInt] {
		t.Fatal("getElemTypeIf failed")
	}
	typ = getElemType(&internal.Elem{CVal: cval, Type: arg})
	if typ != types.Typ[types.UntypedInt] {
		t.Fatal("getElemType failed")
	}
}

func getElemType(arg *internal.Elem) types.Type {
	t := arg.Type
	if arg.CVal != nil && t == types.Typ[types.UntypedFloat] {
		if v, ok := constant.Val(arg.CVal).(*big.Rat); ok && v.IsInt() {
			return types.Typ[types.UntypedInt]
		}
	}
	return t
}

func TestBoundElementType(t *testing.T) {
	pkg := NewPackage("", "foo", gblConf)
	elts := []*internal.Elem{
		{Type: types.Typ[types.String]},
		{Type: types.Typ[types.Int]},
	}
	typ := boundElementType(pkg, elts, 0, len(elts), 1)
	if typ != TyEmptyInterface {
		t.Fatal("TestBoundElementType failed:", typ)
	}
}

func TestUnaryOp(t *testing.T) {
	a := constant.MakeFromLiteral("1e1", token.FLOAT, 0)
	args := []*internal.Elem{
		{CVal: a},
	}
	nega := unaryOp(token.SUB, args)
	ret := doBinaryOp(nega, token.NEQ, constant.MakeInt64(-10))
	if constant.BoolVal(ret) {
		t.Fatal("TestUnaryOp failed:", nega)
	}
}

func TestBinaryOp(t *testing.T) {
	a := constant.MakeFromLiteral("1e1", token.FLOAT, 0)
	args := []*internal.Elem{
		{CVal: a},
		{CVal: constant.MakeInt64(3)},
	}
	if cval := binaryOp(nil, token.SHR, args); constant.Val(cval) != int64(1) {
		t.Fatal("binaryOp failed:", cval)
	}
	b := constant.MakeFromLiteral("1e100", token.FLOAT, 0)
	args[1] = &internal.Elem{CVal: b}
	defer func() {
		if e := recover(); e == nil {
			t.Fatal("binaryOp failed: no error?")
		}
	}()
	binaryOp(nil, token.SHR, args)
}

func TestBinaryOp2(t *testing.T) {
	i2 := constant.MakeImag(constant.MakeInt64(2))
	j2 := makeComplex(constant.MakeInt64(0), constant.MakeInt64(2))
	ret := doBinaryOp(i2, token.EQL, j2)
	if !constant.BoolVal(ret) {
		t.Fatal("TestBinaryOp2 failed:", ret)
	}
}

func TestBinaryOpIssue805(t *testing.T) {
	a := constant.MakeInt64(5)
	b := constant.MakeInt64(3)
	c := constant.MakeInt64(1)
	args := []*Element{
		{CVal: a, Type: types.Typ[types.UntypedInt]},
		{CVal: b, Type: types.Typ[types.UntypedInt]},
	}
	a_div_b := binaryOp(nil, token.QUO, args)
	ret := doBinaryOp(a_div_b, token.NEQ, c)
	if constant.BoolVal(ret) {
		t.Fatal("TestBinaryOp failed:", a_div_b, c)
	}
	args2 := []*Element{
		{CVal: a},
		{CVal: b},
	}
	a_div_b2 := binaryOp(nil, token.QUO, args2)
	a_div_b3 := constant.BinaryOp(a, token.QUO, b)
	ret2 := doBinaryOp(a_div_b2, token.NEQ, a_div_b3)
	if constant.BoolVal(ret2) {
		t.Fatal("TestBinaryOp failed:", a_div_b, c)
	}
}

func TestBuiltinCall(t *testing.T) {
	defer func() {
		if e := recover(); e == nil {
			t.Fatal("TestBuiltinCall: no error?")
		}
	}()
	builtinCall(&internal.Elem{Val: ident("undefined")}, nil)
}

func TestUnsafe(t *testing.T) {
	pkg := NewPackage("", "foo", gblConf)
	sizeof := pkg.unsafe().Ref("Sizeof")
	expr := toObjectExpr(pkg, sizeof)
	if v, ok := expr.(*ast.SelectorExpr); ok {
		if id, ok := v.X.(*ast.Ident); !ok || id.Name != "unsafe" || v.Sel.Name != "Sizeof" {
			t.Fatal("toObjectExpr failed:", v.X)
		}
	} else {
		t.Fatal("TestUnsafe failed:", expr)
	}
}

func TestUntypeBig(t *testing.T) {
	pkg := NewPackage("foo", "foo", gblConf)
	big := pkg.Import("github.com/goplus/gox/internal/builtin")
	big.EnsureImported()
	pkg.utBigInt = big.Ref("Gop_untyped_bigint").Type().(*types.Named)
	pkg.utBigRat = big.Ref("Gop_untyped_bigrat").Type().(*types.Named)
	if ret, ok := untypeBig(pkg, constant.MakeInt64(1), pkg.utBigRat); !ok || ret.Type != pkg.utBigRat {
		t.Fatal("TestUntypeBig failed:", *ret)
	}
	val := constant.Shift(constant.MakeInt64(1), token.SHL, 256)
	if ret, ok := untypeBig(pkg, val, pkg.utBigRat); !ok || ret.Type != pkg.utBigRat {
		t.Fatal("TestUntypeBig failed:", *ret)
	}
	func() {
		defer func() {
			if e := recover(); e == nil {
				t.Fatal("TestUntypeBig failed: no error?")
			}
		}()
		untypeBig(pkg, constant.MakeBool(true), pkg.utBigRat)
	}()
	func() {
		defer func() {
			if e := recover(); e == nil {
				t.Fatal("TestUntypeBig failed: no error?")
			}
		}()
		untypeBig(pkg, constant.MakeBool(true), pkg.utBigInt)
	}()
	func() {
		defer func() {
			if e := recover(); e == nil {
				t.Fatal("pkg.Import not-found: no error?")
			}
		}()
		pkg.Import("not-found").EnsureImported()
	}()
}

func TestIsUnbound(t *testing.T) {
	if !isUnboundTuple(types.NewTuple(types.NewParam(token.NoPos, nil, "", &unboundFuncParam{}))) {
		t.Fatal("TestIsUnbound failed")
	}
}

func TestCheckSignature(t *testing.T) {
	denoteRecv(&ast.SelectorExpr{Sel: ident("x")})
	if CheckSignature(nil, 0, 0) != nil {
		t.Fatal("TestCheckSignature failed: CheckSignature(nil) != nil")
	}
	sig := types.NewSignature(nil, nil, nil, false)
	if CheckSignature(sig, 0, 0) != sig {
		t.Fatal("TestCheckSignature failed: CheckSignature(sig) != sig")
	}
	pkg := types.NewPackage("", "foo")
	arg := types.NewParam(token.NoPos, pkg, "", sig)
	sig2 := types.NewSignature(nil, types.NewTuple(arg, arg), nil, false)
	o := types.NewFunc(token.NoPos, pkg, "bar", sig2)
	if CheckSignature(&templateRecvMethodType{fn: o}, 0, 0) == nil {
		t.Fatal("TestCheckSignature failed: CheckSignature == nil")
	}

	of := NewOverloadFunc(token.NoPos, pkg, "bar", o)
	if CheckSignature(of.Type(), 0, 0) == nil {
		t.Fatal("TestCheckSignature failed: OverloadFunc CheckSignature == nil")
	}
	if HasAutoProperty(of.Type()) {
		t.Fatal("func bar has autoprop?")
	}

	o2 := types.NewFunc(token.NoPos, pkg, "bar2", sig)
	of2 := NewOverloadFunc(token.NoPos, pkg, "bar3", o2)
	if !HasAutoProperty(of2.Type()) {
		t.Fatal("func bar3 has autoprop?")
	}

	typ := types.NewNamed(types.NewTypeName(token.NoPos, pkg, "t", nil), types.Typ[types.Int], nil)
	om := NewOverloadMethod(typ, token.NoPos, pkg, "bar", o)
	if CheckSignature(om.Type(), 0, 1) != nil {
		t.Fatal("TestCheckSignature failed: OverloadMethod CheckSignature != nil")
	}
}

func TestCheckSigParam(t *testing.T) {
	if checkSigParam(types.NewPointer(types.Typ[types.Int]), -1) {
		t.Fatal("TestCheckSigParam failed: checkSigParam *int should return false")
	}
	pkg := types.NewPackage("", "foo")
	typ := types.NewNamed(types.NewTypeName(token.NoPos, pkg, "t", nil), types.Typ[types.Int], nil)
	if !checkSigParam(typ, -1) {
		t.Fatal("TestCheckSigParam failed: checkSigParam *t should return true")
	}
	typ2 := types.NewStruct(nil, nil)
	if !checkSigParam(typ2, -1) {
		t.Fatal("TestCheckSigParam failed: checkSigParam *t should return true")
	}
}

func TestErrWriteFile(t *testing.T) {
	pkg := NewPackage("", "foo", gblConf)
	pkg.Types = nil
	defer func() {
		if e := recover(); e == nil {
			t.Fatal("TestErrWriteFile: no error?")
		}
	}()
	WriteFile("_gop_autogen.go", pkg, false)
}

func TestLoadExpr(t *testing.T) {
	var cb CodeBuilder
	if src, pos := cb.loadExpr(nil); src != "" || pos.Filename != "" {
		t.Fatal("TestLoadExpr failed")
	}
}

func TestGetBuiltinTI(t *testing.T) {
	if getBuiltinTI(types.NewPointer(types.Typ[0])) != nil {
		t.Fatal("TestGetBuiltinTI failed")
	}
}

func TestRef(t *testing.T) {
	defer func() {
		if e := recover(); e == nil {
			t.Fatal("TestRef: no error?")
		}
	}()
	pkg := &PkgRef{Types: types.NewPackage("foo", "foo")}
	pkg.Ref("bar")
}

func TestLookupLabel(t *testing.T) {
	var cb CodeBuilder
	if _, ok := cb.LookupLabel("foo"); ok {
		t.Fatal("TestLookupLabel failed")
	}
}

func TestImportPkg(t *testing.T) {
	pkg := NewPackage("foo/bar", "bar", gblConf)
	f := &file{importPkgs: make(map[string]*PkgRef)}
	a := f.importPkg(pkg, "./internal/a")
	if f.importPkgs["foo/bar/internal/a"] != a {
		t.Fatal("TestImportPkg failed")
	}
}

func TestForRangeStmtPanic(t *testing.T) {
	defer func() {
		if e := recover(); e != nil {
			t.Fatal("forRangeStmt.End panic")
		}
	}()
	var s forRangeStmt
	s.End(nil)
}

<<<<<<< HEAD
func TestNewFuncDeclPanic(t *testing.T) {
	defer func() {
		if e := recover(); e == nil {
			t.Fatal("TestNewFuncDeclPanic: not panic")
		}
	}()
	pkg := NewPackage("", "foo", gblConf)
	a := types.NewParam(token.NoPos, pkg.Types, "", types.Typ[types.Int])
	sig := types.NewSignature(nil, types.NewTuple(a), nil, false)
	pkg.NewFuncDecl(token.NoPos, "init", sig)
}

func TestNewFuncPanic(t *testing.T) {
	getRecv(nil)
	defer func() {
		if e := recover(); e == nil {
			t.Fatal("TestNewFuncPanic: not panic")
		}
	}()
	pkg := NewPackage("", "foo", gblConf)
	a := types.NewParam(token.NoPos, pkg.Types, "", types.Typ[types.Int])
	pkg.NewFunc(nil, "init", types.NewTuple(a), nil, false)
=======
func TestSwitchStmtPanic(t *testing.T) {
	defer func() {
		if e := recover(); e != nil {
			t.Fatal("siwtchStmt.End panic")
		}
	}()
	var s switchStmt
	s.End(nil)
>>>>>>> 384bdc44
}

// ----------------------------------------------------------------------------<|MERGE_RESOLUTION|>--- conflicted
+++ resolved
@@ -776,7 +776,6 @@
 	s.End(nil)
 }
 
-<<<<<<< HEAD
 func TestNewFuncDeclPanic(t *testing.T) {
 	defer func() {
 		if e := recover(); e == nil {
@@ -799,7 +798,8 @@
 	pkg := NewPackage("", "foo", gblConf)
 	a := types.NewParam(token.NoPos, pkg.Types, "", types.Typ[types.Int])
 	pkg.NewFunc(nil, "init", types.NewTuple(a), nil, false)
-=======
+}
+
 func TestSwitchStmtPanic(t *testing.T) {
 	defer func() {
 		if e := recover(); e != nil {
@@ -808,7 +808,6 @@
 	}()
 	var s switchStmt
 	s.End(nil)
->>>>>>> 384bdc44
 }
 
 // ----------------------------------------------------------------------------