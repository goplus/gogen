--- conflicted
+++ resolved
@@ -709,11 +709,7 @@
 	checkArgsCount(pkg, "unsafe.Sizeof", 1, len(args), src)
 
 	typ := types.Default(realType(args[0].Type))
-<<<<<<< HEAD
-	fn := &ast.SelectorExpr{X: identUnsafe, Sel: ident("Sizeof")}
-=======
 	fn := toObjectExpr(pkg, pkg.unsafe().Ref("Sizeof"))
->>>>>>> c7eb0d7f
 	ret = &Element{
 		Val:  &ast.CallExpr{Fun: fn, Args: []ast.Expr{args[0].Val}},
 		Type: types.Typ[types.Uintptr],
@@ -730,11 +726,7 @@
 	checkArgsCount(pkg, "unsafe.Alignof", 1, len(args), src)
 
 	typ := types.Default(realType(args[0].Type))
-<<<<<<< HEAD
-	fn := &ast.SelectorExpr{X: identUnsafe, Sel: ident("Alignof")}
-=======
 	fn := toObjectExpr(pkg, pkg.unsafe().Ref("Alignof"))
->>>>>>> c7eb0d7f
 	ret = &Element{
 		Val:  &ast.CallExpr{Fun: fn, Args: []ast.Expr{args[0].Val}},
 		Type: types.Typ[types.Uintptr],
@@ -760,14 +752,10 @@
 		pos.Column += len("unsafe.Offsetof")
 		pkg.cb.panicCodeErrorf(&pos, "invalid expression %v: argument is a method value", s)
 	}
-<<<<<<< HEAD
 
 	fields := pkg.cb.current.lastFields
 	offset := std.Offsetsof(fields)[len(fields)-1]
-	fn := &ast.SelectorExpr{X: identUnsafe, Sel: ident("Offsetof")}
-=======
 	fn := toObjectExpr(pkg, pkg.unsafe().Ref("Offsetof"))
->>>>>>> c7eb0d7f
 	ret = &Element{
 		Val:  &ast.CallExpr{Fun: fn, Args: []ast.Expr{args[0].Val}},
 		Type: types.Typ[types.Uintptr],
